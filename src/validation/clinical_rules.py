import os
import json
import datetime
# Analgésicos y Antiinflamatorios
analgesicos_antiinflamatorios = [ 'PARACETAMOLL', 'PARACETAMOL', 'NORAGESL', 'METAMIZOL', 'METAMIZOLL', 'IBUPROFENO', 'ENANTYUM', 'ENANTYUML', 'ASPIRINA', 'ADIRO', 'INYESPRIN', 'NORAGES']
opioides_potentes = ['MORFINALL', 'MSTCONTINUS', 'TRAMADOLL', 'CODEISAN', 'TOSEINALFL', 'TARGIN', 'MORFINA', 'TOSEINA']
psicofarmacos = ['DIAZEPAN', 'LORAZEPAM', 'BROMAZEPAM', 'MIDAZOLAML', 'HALOPERIDOLL', 'HALOPERIDOLLFL', 'DEPRAX', 'AKINETON', 'APOGOL', 'NEUPRO', 'LYRICA', 'EXELON']
# Fármacos Cardiovasculares
farmacos_cardiovasculares = ['BISOPROLOL', 'CARVEDILOL', 'TENORMIN', 'CORPITOLL', 'BELOKEN', 'SUMIAL', 'TRANDATEL', 'TIMOFTOL', 'TIMOFTOLLFL', 'CAPTOPRIL', 'ENALAPRIL', 'DIOVAN', 'AMLODIPINO', 'ADALAT', 'CLOPIDOGREL', 'XARELTO', 'CLEXANEL', 'HIBOR','HIBORUIL', 'FUROSEMIDA', 'FUROSEMIDAL', 'ATORVASTATINA', 'APOCARD']
# Fármacos del Aparato Respiratorio
farmacos_respiratorios = ['RELVARELLIPTA', 'RELVAR ELLIPTA', 'VENTOLIN', 'VENTOLINL', 'SALBUAIR', 'SALBUAIRL', 'BROMUROIPRATROPIOL', 'ATROVENTL', 'ULUNAR INH', 'ULUNARINH', 'SYMBICORTFORTE', 'ATROALDO', 'AMNIOLINAT', 'BUDESONIDA', 'BUDESONIDAL']
# Agentes Infecciosos (Antibióticos)
antibioticos = ['AMOXICILINACLAV', 'PIPERACILINATAZOBACTAM', 'CEFTRIAXONA', 'CEFTRIAXONAIV', 'AZITROMICINA', 'CIPROFLOXACINOL', 'LEVOFLOXACINO', 'LEVOFLOXACINOL', 'METRONIDAZOL', 'METRONIDAZOLL', 'SEPTRINFORTE', 'AMICACINAL', 'AUREOMICINAT', '"AUREOMICINA']
# Agentes Infecciosos (Antivirales)
antivirales = [ 'ACICLOVIR', 'KALETRAALUVIA', 'ALUVIA', 'VEKLURY']
# Agentes Infecciosos (Antifúngicos)
antifungicos = ['MYCOSTATINUILFL']
# Corticosteroides
corticosteroides = ['PREDNISONA', 'METILPREDNISOLONA', 'URBASON', 'DEXAMETASONAL', 'DEXAMETASONATAD', 'ACTOCORTINA', 'SYNALARRECTALT', 'DEXAMETASONA']
# Fármacos del Aparato Digestivo
farmacos_digestivos = ['OMEPRAZOL', 'RANITIDINAL', 'ONDANSETRONL', 'ONDANSETRON', 'BUSCAPINAL', 'BUSCAPINA', 'DUPHALACL', 'MOVICOL', 'ENEMACASENFL', 'CLISTERANL', 'CLAVERSAL', 'SALOFALKL', 'SALAZOPYRINA', 'ULTRALEVURA']
# Anestésicos Locales
anestesicos_locales = ['LIDOCAINALL', 'BUPIVACAINALSA', 'MEPIVACAINALL']
# Agentes Vasoactivos (Simpaticomiméticos)
agentes_vasoactivos = ['EFEDRINAL', 'ADRENALINAL', 'NORADRENALINAL', 'DOPAMINAL', 'DOBUTAMINAL', 'ALEUDRINAL', 'DOBUTAMINA', 'EFEDRINA', 'ADRENALINA', 'ALEUDRINA']
# Inmunomoduladores e Inmunosupresores
inmunomoduladores = ['DOLQUINE', 'HIDROXICLOROQUINA', 'RESOCHIN', 'SANDIMMUNNEORAL', 'SANDIMMUN NEORAL','ROACTEMRAL', 'BETAFERONL', 'BETAFERON', 'ROACTEMRA']
# Hormonas y Metabolismo
hormonas_y_metabolismo = ['EUTIROX', 'LEVOTIROXINA', 'LEVOTIROXINA', 'METFORMINA', 'ACTRAPIDUILFL', 'ACTRAPID']
# Antihistamínicos
antihistaminicos = ['DEXCLORFENIRAMINAL', 'POLARAMINELFL', 'POLARAMINE', 'DEXCLORFENIRAMINA']
# Antisépticos y Desinfectantes
antisepticos_desinfectantes = ['CLORHEXIDINA ACUOSA', 'CLORHEXIDINA', 'CLORHEXIDINAL', 'DESINCLOR', 'DESINCLORJABONOSOFL', 'ALCOHOL', 'ALCOHOLÂL', 'AGUA OXIGENADA', 'AGUAOXIGENADAL', 'BETADINEAMARILLOFL', 'DESINCLORFL', 'CLORHEXIDINAACUOSAL', 'BETADINE', 'GEL PURELL ADVANCE', 'GELPURELLADVANCEL', 'GELPURELLADVANCETFXOPTICOL', 'CLORHEXIDINAJABONOSAL', 'ACETONAL']
# Soluciones, Suplementos y Productos Sanitarios
soluciones_suplementos_y_productos_sanitarios = ['AGUA ESTERIL', 'AGUA DESTILADA', 'AGUABIDESTILADAL','SUERO GLUCOSADO', 'SUERO ClNa 100 mL I.V.','SUEROCNLIV', 'AGUA BIDESTILADA', 'AGUADESTILADALIRRIGACION', 'CLORURO SODICO', 'CLORUROSODICOL', 'ACETATOPOTASICOML', 'AGUAESTERILLIRRIGACION', 'SUEROGLUCOSADOL', 'ENSURE PLUS ADVANCE VAINILLA', 'ENSUREPLUSADVANCECHOCOLATEFL', 'RESOURCEESPESANTE', 'CLORUROPOTASICOML', 'CLORUROCALCICOLE', 'ALBUMINA', 'ALBUMINALL', 'ENSUREPLUSADVANCEVAINILLAFL', 'OXIGENO PLANTA', 'OXIGENOPLANTA', 'ULTRAVISTLFL', 'LINITULAPOSITO', 'INSTRUNETENZIMATICOEZTPLUSL']
# Otros Fármacos y Tratamientos
otros_tratamientos = ['ACFOL', 'AMCHAFIBRINL', 'AMCHAFIBRIN', 'ATROPINAL', 'ATROPINA', 'LEDERFOLIN', 'GANFORTLFL', 'TAMSULOSINA', 'ACETILCISTEINA', 'ACCOFILMUL', 'ARANESP', 'ARANESPL', 'CISATRACURIO', 'CISATRACURIOL', 'COLCHICINA', 'ALOPURINOL', 'ACIDO ASCORBICO', 'ACIDOASCORBICOL']

def warning_pcr_baja():
    """Warning común que se repite en múltiples casos"""
    return ('ATENCIÓN: Paciente sin inflamación sistémica significativa (PCR <= 10 mg/L). '
            'La evidencia indica que este uso no aporta beneficios y puede aumentar la mortalidad. '
            'El diagnóstico de COVID-19 puede corresponder a un caso leve, asintomático o en fase de recuperación. '
            'Reevaluar urgentemente la indicación del tratamiento.')

def warning_pcr_baja():
    """Warning común para PCR <= 10.0"""
    return ('ATENCIÓN: Paciente sin inflamación sistémica significativa (PCR <= 10 mg/L). '
            'La evidencia indica que este uso no aporta beneficios y puede aumentar la mortalidad. '
            'El diagnóstico de COVID-19 puede corresponder a un caso leve, asintomático o en fase de recuperación. '
            'Reevaluar urgentemente la indicación del tratamiento.')

def evaluar_analgesicos_antiinflamatorios(pcr, saturacion_oxigeno, temperatura):
    if pcr > 10.0:
        return ('ALERTA CLÍNICA: Paciente con COVID-19 y PCR elevada recibe un anti-inflamatorio (ej. Ibuprofeno, Metamizol). '
                'Aunque la evidencia sobre el empeoramiento viral no es concluyente, se asocia a riesgos de lesión renal y gastrointestinal en enfermedad aguda. '
                'Considere el uso de paracetamol como primera opción y monitorice la función renal.')
    else:
        return warning_pcr_baja()

def evaluar_opioides_potentes(pcr, saturacion_oxigeno, temperatura):
    if pcr > 10.0:
        return ('ALERTA DE MANEJO DE PACIENTE CON COVID-19: Paciente con alta carga viral (PCR elevada) recibe un opioide potente. '
                'Esto puede aumentar el riesgo de depresión respiratoria y complicaciones. '
                'Recomendación: Reevaluar la necesidad del opioide y vigilar posible depresión respiratoria.')
    else:
        return warning_pcr_baja()

def evaluar_psicofarmacos(pcr, saturacion_oxigeno, temperatura):
    if pcr > 10.0:
        return ('ALERTA DE SEGURIDAD FARMACOLÓGICA: Paciente con COVID-19 recibe un psicofármaco. '
                'Riesgos potenciales de prolongación del QTc (arritmia), interacciones con antivirales (ej. Paxlovid) y/o sedación excesiva. '
                'Recomendación: 1) Realizar ECG para evaluar intervalo QTc. 2) Revisar compatibilidad con tratamiento antiviral. 3) Vigilar nivel de conciencia y función respiratoria.')
    else:
        return warning_pcr_baja()

def evaluar_farmacos_cardiovasculares(pcr, saturacion_oxigeno, temperatura):
    if pcr > 10.0:
        return ('ADVERTENCIA DE MANEJO CARDIOVASCULAR: Paciente con COVID-19 en tratamiento con IECA/ARA II. '
                'La evidencia actual desaconseja la suspensión rutinaria de estos fármacos. '
                'Su uso identifica a un paciente de alto riesgo cardiovascular. '
                'Recomendación: 1) Mantener tratamiento si está hemodinámicamente estable. 2) Considerar ajuste o suspensión TEMPORAL solo en caso de hipotensión severa, shock o lesión renal aguda. 3) Monitorizar presión arterial y función renal.')
    else:
        return warning_pcr_baja()

def evaluar_farmacos_respiratorios(pcr, saturacion_oxigeno, temperatura):
    if pcr > 10.0:
        return ('ALERTA DE MANEJO RESPIRATORIO: Paciente con COVID-19 recibe fármacos respiratorios (broncodilatadores/ICS). '
                'Esto sugiere una patología de base (Asma/EPOC), elevando el riesgo de exacerbación y COVID-19 grave. '
                'Recomendaciones: 1) Diferenciar entre la disnea por neumonitis viral y la disnea por broncoespasmo. 2) NO suspender el tratamiento respiratorio de base; puede ser necesario intensificarlo. 3) Considerar el uso de corticoides inhalados (ej. Budesonida) como tratamiento para la propia COVID-19, según guías.')
    else:
        return warning_pcr_baja()

def evaluar_antivirales(pcr, saturacion_oxigeno, temperatura):
    if pcr > 10.0:
        return ('AVISO DE MANEJO DE ANTIVIRAL: Paciente con COVID-19 en tratamiento antiviral específico. '
                'Fármaco indicado. '
                'Acción Requerida: Revisar urgentemente el resto de la medicación del paciente por posibles interacciones farmacológicas graves (especialmente con Paxlovid).')
    else:
        return warning_pcr_baja()

def evaluar_antifungicos(pcr, saturacion_oxigeno, temperatura):
    if pcr > 10.0:
        return ('ALERTA DE ALTA GRAVEDAD: Paciente con COVID-19 recibe un antifúngico. '
                'Esto es un fuerte indicador de una sobreinfección fúngica grave (ej. CAPA), asociada a una alta mortalidad. '
                'Requiere manejo agresivo y probable ingreso en UCI.')
    else:
        return warning_pcr_baja()

def evaluar_antibioticos(pcr, saturacion_oxigeno, temperatura):
    if pcr > 10.0:
        return ('ADVERTENCIA DE USO DE ANTIBIÓTICOS: Paciente con COVID-19 en tratamiento antibiótico. '
                'Recordar que no tratan la infección viral. '
                'Recomendación: Asegurar que su uso está justificado por sospecha o confirmación de sobreinfección bacteriana para promover la buena práctica (antibiotic stewardship).')
    else:
        return warning_pcr_baja()

def evaluar_corticosteroides(pcr, saturacion_oxigeno, temperatura):
    """Caso especial con condición de saturación de oxígeno"""
    if saturacion_oxigeno < 94 and pcr > 10.0:
        return ('AVISO DE MANEJO: Paciente con COVID-19 grave (SatO2 < 94%) recibe corticosteroides. '
                'Tratamiento indicado y recomendado por la OMS para reducir la mortalidad. '
                'Recomendaciones: 1) Asegurar dosis estándar (ej. Dexametasona 6mg/día). 2) Monitorizar glucemia y vigilar sobreinfecciones.')
    else:
        return warning_pcr_baja()

def evaluar_farmacos_digestivos(pcr, saturacion_oxigeno, temperatura):
    if pcr > 10.0:
        return ('ALERTA DE VULNERABILIDAD GASTROINTESTINAL: Paciente con COVID-19 recibe fármacos gastroprotectores (ej. Omeprazol). '
                'Esto indica una patología digestiva de base, aumentando el riesgo de complicaciones por el "doble impacto" del virus y sus tratamientos. '
                'El virus puede afectar directamente el sistema digestivo[3, 5], y fármacos como los corticosteroides, antivirales y antibióticos son frecuentemente gastrolesivos. '
                'Recomendaciones: 1) Máxima vigilancia de síntomas como dolor abdominal, náuseas o diarrea. 2) Si se inician corticosteroides, asegurar que la pauta de protección gástrica es adecuada. 3) Ante nuevos síntomas digestivos, evaluar si son por COVID-19, efectos adversos de otros fármacos o descompensación de su enfermedad de base.')
    else:
        return warning_pcr_baja()

def evaluar_anestesicos_locales(pcr, saturacion_oxigeno, temperatura):
    """Caso especial con múltiples condiciones"""
    if (saturacion_oxigeno < 94 and pcr > 10.0) or (temperatura > 39 and pcr > 10.0):
        return ('ALERTA DE ALTO RIESGO PROCEDIMENTAL: Paciente con COVID-19 grave (SatO2 < 94% o fiebre alta) va a someterse a un procedimiento con anestesia local. '
                'Aunque la anestesia local/regional es preferible a la general, el estrés fisiológico del procedimiento en sí puede causar una descompensación clínica en un paciente con reserva limitada. '
                'Recomendaciones: 1) Confirmar que el procedimiento es urgente e inaplazable. 2) Asegurar monitorización continua de signos vitales (SpO2, FC, PA) durante y después. 3) Realizar en un entorno con capacidad de soporte vital de emergencia disponible.')
    else:
        return warning_pcr_baja()

def evaluar_agentes_vasoactivos(pcr, saturacion_oxigeno, temperatura):
    if pcr > 10.0:
        return ('ALERTA DE EXTREMA GRAVEDAD (ESTADO DE SHOCK): Paciente con COVID-19 recibe un agente vasoactivo (ej. Norepinefrina, Dopamina). '
                'Esto indica que el paciente se encuentra en shock circulatorio, una complicación potencialmente mortal que requiere manejo inmediato en una Unidad de Cuidados Intensivos (UCI). '
                'Recomendaciones de manejo: '
                '1) La norepinefrina es el vasopresor de primera línea recomendad. '
                '2) El uso de dopamina está desaconsejado por su perfil de seguridad inferior y mayor riesgo de arritmias. '
                '3) Si se utiliza dobutamina, sospechar disfunción cardíaca (shock cardiogénico) y evaluar función del corazón. '
                '4) Este paciente debe ser considerado de máxima criticidad, con necesidad de monitorización invasiva y soporte vital avanzado.')
    else:
        return warning_pcr_baja()

def evaluar_inmunomoduladores(pcr, saturacion_oxigeno, temperatura):
    if pcr > 10.0:
        return ('Riesgo Principal: Riesgo elevado de progresión a enfermedad grave y de eliminación viral prolongada debido a una respuesta inmunitaria inicial deficiente. '
                'Recomendación: Considerar la modificación o suspensión temporal del tratamiento inmunosupresor de base, siempre en estricta consulta con el especialista correspondiente (reumatólogo, nefrólogo, etc.). Monitorizar de cerca la evolución clínica.')
    else:
        return warning_pcr_baja()

def evaluar_hormonas_y_metabolismo(pcr, saturacion_oxigeno, temperatura):
    if pcr > 10.0:
        return ('ALERTA DE ALTO RIESGO METABÓLICO Y VULNERABILIDAD A COVID-19 GRAVE: Paciente en tratamiento con hormonas/fármacos para el metabolismo. '
                'NO SUSPENDER EL TRATAMIENTO DE BASE: Es fundamental mantener el tratamiento metabólico crónico (insulina, antidiabéticos orales, levotiroxina) para evitar una descompensación aguda. La suspensión debe ser valorada únicamente por un especialista. '
                'MONITORIZACIÓN ESTRICTA DE LA GLUCEMIA: Realizar controles de glucosa capilar frecuentes es obligatorio, especialmente si el paciente requiere ingreso hospitalario o se inicia tratamiento con corticosteroides. '
                'PREPARACIÓN PARA INTENSIFICAR EL TRATAMIENTO: Estar preparado para ajustar las dosis de insulina o iniciar insulinoterapia si el control glucémico se deteriora. '
                'VIGILANCIA TIROIDEA: En pacientes con patología tiroidea conocida, considerar la monitorización de la función tiroidea (TSH, T4L) si se produce un deterioro clínico inexplicado.')
    else:
        return warning_pcr_baja()

def evaluar_antihistaminicos(pcr, saturacion_oxigeno, temperatura):
    if pcr > 10.0:
        return ('AVISO CLÍNICO: Uso de Antihistamínicos en Pacientes con COVID-19: '
                'Riesgo de Enmascaramiento Sintomático y Efectos Secundarios. El uso de antihistamínicos en un paciente con una infección activa por COVID-19 requiere una evaluación cuidadosa por dos motivos principales: '
                '1. Riesgo de Enmascaramiento de Síntomas y Retraso Diagnóstico (Principal Alerta): Ante cualquier síntoma respiratorio superior, incluso en un paciente con historial de alergias, se debe mantener un alto índice de sospecha de COVID-19 y proceder con las pruebas diagnósticas pertinentes. '
                '2. Riesgo Asociado al Tipo de Antihistamínico (Perfil de Seguridad): La advertencia clínica difiere significativamente según la generación del fármaco: '
                '1º GENERACION: Evitar su uso en la medida de lo posible en pacientes con COVID-19 sintomático. Si se necesita un antihistamínico, optar por uno de segunda generación. '
                '2º GENERACION: Preferible su uso, pero con precaución. Son la opción de elección si el paciente requiere tratamiento para una condición alérgica concurrente (como una urticaria o rinitis crónica). No existe evidencia sólida para suspenderlos.')
    else:
        return warning_pcr_baja()

def evaluar_antisepticos_desinfectantes(pcr, saturacion_oxigeno, temperatura):
    if pcr > 10.0:
        return ('ALERTA DE MANEJO DE ANTISÉPTICOS/DESINFECTANTES: Paciente con COVID-19 en tratamiento con antisépticos o desinfectantes. '
                'Aunque estos productos son seguros para la higiene de manos y superficies, su uso excesivo puede causar irritación cutánea o reacciones alérgicas.')
    else:
        return warning_pcr_baja()

def evaluar_soluciones_suplementos_y_productos_sanitarios(pcr, saturacion_oxigeno, temperatura):
    if pcr > 10.0:
        return ('ALERTA DE MANEJO DE SOLUCIONES Y PRODUCTOS SANITARIOS: Paciente con COVID-19 en tratamiento con soluciones, suplementos o productos sanitarios. '
                'Estos productos son generalmente seguros, pero es importante asegurarse de que no interfieran con el tratamiento antiviral o con la función renal del paciente. '
                'Recomendación: Revisar la composición y posibles interacciones con otros medicamentos.')
    else:
        return warning_pcr_baja()

def evaluar_otros_tratamientos(pcr, saturacion_oxigeno, temperatura):
    if pcr > 10.0:
        return ('ALERTA DE MANEJO DE OTROS TRATAMIENTOS: Paciente con COVID-19 en tratamiento con otros fármacos no clasificados. '
                'Es importante revisar la indicación y posibles interacciones con el tratamiento antiviral. '
                'Recomendación: Asegurarse de que estos fármacos no interfieran con el tratamiento antiviral.')
    else:
        return warning_pcr_baja()

# Diccionario de mapeo principal
EVALUADORES_MEDICAMENTOS = {
    'analgesicos_antiinflamatorios': evaluar_analgesicos_antiinflamatorios,
    'opioides_potentes': evaluar_opioides_potentes,
    'psicofarmacos': evaluar_psicofarmacos,
    'farmacos_cardiovasculares': evaluar_farmacos_cardiovasculares,
    'farmacos_respiratorios': evaluar_farmacos_respiratorios,
    'antivirales': evaluar_antivirales,
    'antifungicos': evaluar_antifungicos,
    'antibioticos': evaluar_antibioticos,
    'corticosteroides': evaluar_corticosteroides,
    'farmacos_digestivos': evaluar_farmacos_digestivos,
    'anestesicos_locales': evaluar_anestesicos_locales,
    'agentes_vasoactivos': evaluar_agentes_vasoactivos,
    'inmunomoduladores': evaluar_inmunomoduladores,
    'hormonas_y_metabolismo': evaluar_hormonas_y_metabolismo,
    'antihistaminicos': evaluar_antihistaminicos,
    'antisepticos_desinfectantes': evaluar_antisepticos_desinfectantes,
    'soluciones_suplementos_y_productos_sanitarios': evaluar_soluciones_suplementos_y_productos_sanitarios,
    'otros_tratamientos': evaluar_otros_tratamientos
}

def validate_patient_case(patient):
    """
    La función validate_patient_case toma un diccionario que representa el historial
    clínico de un paciente y genera warnings si se detectan condiciones específicas.
    en los tratamientos y diagnosticos del paciente. Aplica reglas clínicas para
    validar coherencia y compatibilidad diagnóstica-terapéutica. 
    parámetros:
    - patient: un diccionario que contiene el historial clínico del paciente. Contiene
    información sobre el diagnóstico, medicaciones y métricas de salud.
    return:
    - warnings: una lista de advertencias generadas a partir de las condiciones
    """
    warnings = []
    
    # Extraer datos del paciente
    farmaco_paciente = patient.get('FARMACO/DRUG_NOMBRE_COMERCIAL/COMERCIAL_NAME', '')
    diagnostico = patient.get('DIAG ING/INPAT', '')
    saturacion_oxigeno = patient.get('SAT_02_ING/INPAT', 99)
    temperatura = float(patient.get('TEMP_ING/INPAT', 37))
    pcr = float(patient.get('RESULTADO/VAL_RESULT', 10.0))
    
    # Solo procesar si es COVID-19 positivo
    if diagnostico == 'COVID19 - POSITIVO':
        warning_agregado = False
        
        # Verificar si el farmaco_paciente es string
        if isinstance(farmaco_paciente, str):
            # Iterar sobre todos los evaluadores de medicamentos
            for grupo_medicamentos, evaluador in EVALUADORES_MEDICAMENTOS.items():
                if any(medicamento in farmaco_paciente.upper() 
                    for medicamento in globals()[grupo_medicamentos]):
                        warnings.append(evaluador(pcr, saturacion_oxigeno, temperatura))
                        warning_agregado = True
                        break
        
        # Si no se encontró ningún medicamento específico
        if not warning_agregado:
            warnings.append('No se han encontrado interacciones o alertas específicas para el tratamiento actual del paciente con COVID-19.')
    
    return warnings


script_dir = os.getcwd()
<<<<<<< HEAD
JSON_PATH_SDV = os.path.abspath(os.path.join(script_dir, '..', '..', 'data', 'synthetic', 'datos_sinteticos_sdv.json'))
JSON_PATH_TVAE = os.path.abspath(os.path.join(script_dir, '..', '..', 'data', 'synthetic', 'datos_sinteticos_tvae.json'))
JSON_PATH_CTGAN = os.path.abspath(os.path.join(script_dir, '..', '..', 'data', 'synthetic', 'datos_sinteticos_ctgan.json'))
=======
JSON_PATH = os.path.abspath(os.path.join(script_dir, 'data', 'synthetic', 'datos_sinteticos_sdv.json'))
JSON_PATH_2 = os.path.abspath(os.path.join(script_dir, 'data', 'synthetic', 'datos_sinteticos_tvae.json'))
>>>>>>> 812746a1

def procesar_archivo_json(nombre_archivo):
    log_lines = []
    timestamp = datetime.datetime.now().strftime("%Y-%m-%d %H:%M:%S")
    log_lines.append(f"Reporte de validación - {timestamp}")
    log_lines.append(f"Archivo: {nombre_archivo}")
    log_lines.append("-" * 50)
    
    print(f"Procesando el archivo: {nombre_archivo}\n")
    
    # Función auxiliar para generar el log
    def guardar_log():
        # Extraer nombre base del archivo JSON (sin extensión ni ruta)
        archivo_base = os.path.splitext(os.path.basename(nombre_archivo))[0]
        
        # Generar nombre de log único basado en el archivo JSON
        base_name = f'log_clinical_rules_{archivo_base}.txt'
        log_name = base_name
        count = 1
        
        # Verificar en el directorio outputs
        output_dir = os.path.abspath(os.path.join(script_dir, 'outputs'))
        os.makedirs(output_dir, exist_ok=True)
        
        while os.path.exists(os.path.join(output_dir, log_name)):
            log_name = f"log_clinical_rules_{archivo_base}_{count}.txt"
            count += 1
        
        # Escribir el archivo log
        log_path = os.path.join(output_dir, log_name)
        with open(log_path, 'w', encoding='utf-8') as log_file:
            for line in log_lines:
                log_file.write(line + '\n')
        
        print(f"✅ Log guardado en '{log_path}'")
        return log_path
    
    try:
        with open(nombre_archivo, 'r', encoding='utf-8') as f:
            for numero_linea, linea in enumerate(f, 1):
                if not linea.strip():
                    continue
                try:
                    datos_paciente = json.loads(linea)
<<<<<<< HEAD
                    warnings = validate_patient_case(datos_paciente)
=======
                    
                    # Captura la lista de warnings devuelta por la función
                    warnings = validate_patient_case(datos_paciente)
                    
                    # Si la lista no está vacía, imprime cada warning
>>>>>>> 812746a1
                    if warnings:
                        print(f"Alertas para la línea {numero_linea}:")
                        log_lines.append(f"Línea {numero_linea} - ALERTAS:")
                        for warning in warnings:
                            print(f"  - {warning}")
                            log_lines.append(f"  {warning}")
                        log_lines.append("")
                    else:
                        log_lines.append(f"Línea {numero_linea}: Sin alertas")
                except json.JSONDecodeError as e:
                    error_msg = f"❌ Error al decodificar JSON en la línea {numero_linea}: {e}"
                    print(error_msg)
                    log_lines.append(error_msg)
                print("-" * 20)

<<<<<<< HEAD
        # Generar nombre de log único en la carpeta logs
        logs_dir = os.path.join(os.getcwd(), 'logs')
        os.makedirs(logs_dir, exist_ok=True)
        base_name = 'log_clinical_rules.txt'
        log_name = os.path.join(logs_dir, base_name)
        count = 1
        while os.path.exists(log_name):
            log_name = os.path.join(logs_dir, f"log_clinical_rules_{count}.txt")
            count += 1

        with open(log_name, 'w', encoding='utf-8') as log_file:
            for line in log_lines:
                log_file.write(line + '\n')
        
        print(f"✅ Log guardado en '{log_name}'")
=======
        # Guardar log al finalizar correctamente
        guardar_log()
>>>>>>> 812746a1

    except FileNotFoundError:
        error_msg = f"Error: El archivo '{nombre_archivo}' no fue encontrado."
        print(error_msg)
        log_lines.append(error_msg)
        
<<<<<<< HEAD
        # Generar nombre de log único para errores también en la carpeta logs
        logs_dir = os.path.join(os.getcwd(), 'logs')
        os.makedirs(logs_dir, exist_ok=True)
        base_name = 'log_clinical_rules.txt'
        log_name = os.path.join(logs_dir, base_name)
        count = 1
        while os.path.exists(log_name):
            log_name = os.path.join(logs_dir, f"log_clinical_rules_{count}.txt")
            count += 1
        
        with open(log_name, 'w', encoding='utf-8') as log_file:
            for line in log_lines:
                log_file.write(line + '\n')
        
        print(f"✅ Log de error guardado en '{log_name}'")


procesar_archivo_json(JSON_PATH_SDV)
procesar_archivo_json(JSON_PATH_TVAE)
procesar_archivo_json(JSON_PATH_CTGAN)

=======
        # Guardar log incluso en caso de error
        guardar_log()

# Ejecutar para ambos archivos
procesar_archivo_json(JSON_PATH)
procesar_archivo_json(JSON_PATH_2)

>>>>>>> 812746a1
<|MERGE_RESOLUTION|>--- conflicted
+++ resolved
@@ -1,405 +1,376 @@
-import os
-import json
-import datetime
-# Analgésicos y Antiinflamatorios
-analgesicos_antiinflamatorios = [ 'PARACETAMOLL', 'PARACETAMOL', 'NORAGESL', 'METAMIZOL', 'METAMIZOLL', 'IBUPROFENO', 'ENANTYUM', 'ENANTYUML', 'ASPIRINA', 'ADIRO', 'INYESPRIN', 'NORAGES']
-opioides_potentes = ['MORFINALL', 'MSTCONTINUS', 'TRAMADOLL', 'CODEISAN', 'TOSEINALFL', 'TARGIN', 'MORFINA', 'TOSEINA']
-psicofarmacos = ['DIAZEPAN', 'LORAZEPAM', 'BROMAZEPAM', 'MIDAZOLAML', 'HALOPERIDOLL', 'HALOPERIDOLLFL', 'DEPRAX', 'AKINETON', 'APOGOL', 'NEUPRO', 'LYRICA', 'EXELON']
-# Fármacos Cardiovasculares
-farmacos_cardiovasculares = ['BISOPROLOL', 'CARVEDILOL', 'TENORMIN', 'CORPITOLL', 'BELOKEN', 'SUMIAL', 'TRANDATEL', 'TIMOFTOL', 'TIMOFTOLLFL', 'CAPTOPRIL', 'ENALAPRIL', 'DIOVAN', 'AMLODIPINO', 'ADALAT', 'CLOPIDOGREL', 'XARELTO', 'CLEXANEL', 'HIBOR','HIBORUIL', 'FUROSEMIDA', 'FUROSEMIDAL', 'ATORVASTATINA', 'APOCARD']
-# Fármacos del Aparato Respiratorio
-farmacos_respiratorios = ['RELVARELLIPTA', 'RELVAR ELLIPTA', 'VENTOLIN', 'VENTOLINL', 'SALBUAIR', 'SALBUAIRL', 'BROMUROIPRATROPIOL', 'ATROVENTL', 'ULUNAR INH', 'ULUNARINH', 'SYMBICORTFORTE', 'ATROALDO', 'AMNIOLINAT', 'BUDESONIDA', 'BUDESONIDAL']
-# Agentes Infecciosos (Antibióticos)
-antibioticos = ['AMOXICILINACLAV', 'PIPERACILINATAZOBACTAM', 'CEFTRIAXONA', 'CEFTRIAXONAIV', 'AZITROMICINA', 'CIPROFLOXACINOL', 'LEVOFLOXACINO', 'LEVOFLOXACINOL', 'METRONIDAZOL', 'METRONIDAZOLL', 'SEPTRINFORTE', 'AMICACINAL', 'AUREOMICINAT', '"AUREOMICINA']
-# Agentes Infecciosos (Antivirales)
-antivirales = [ 'ACICLOVIR', 'KALETRAALUVIA', 'ALUVIA', 'VEKLURY']
-# Agentes Infecciosos (Antifúngicos)
-antifungicos = ['MYCOSTATINUILFL']
-# Corticosteroides
-corticosteroides = ['PREDNISONA', 'METILPREDNISOLONA', 'URBASON', 'DEXAMETASONAL', 'DEXAMETASONATAD', 'ACTOCORTINA', 'SYNALARRECTALT', 'DEXAMETASONA']
-# Fármacos del Aparato Digestivo
-farmacos_digestivos = ['OMEPRAZOL', 'RANITIDINAL', 'ONDANSETRONL', 'ONDANSETRON', 'BUSCAPINAL', 'BUSCAPINA', 'DUPHALACL', 'MOVICOL', 'ENEMACASENFL', 'CLISTERANL', 'CLAVERSAL', 'SALOFALKL', 'SALAZOPYRINA', 'ULTRALEVURA']
-# Anestésicos Locales
-anestesicos_locales = ['LIDOCAINALL', 'BUPIVACAINALSA', 'MEPIVACAINALL']
-# Agentes Vasoactivos (Simpaticomiméticos)
-agentes_vasoactivos = ['EFEDRINAL', 'ADRENALINAL', 'NORADRENALINAL', 'DOPAMINAL', 'DOBUTAMINAL', 'ALEUDRINAL', 'DOBUTAMINA', 'EFEDRINA', 'ADRENALINA', 'ALEUDRINA']
-# Inmunomoduladores e Inmunosupresores
-inmunomoduladores = ['DOLQUINE', 'HIDROXICLOROQUINA', 'RESOCHIN', 'SANDIMMUNNEORAL', 'SANDIMMUN NEORAL','ROACTEMRAL', 'BETAFERONL', 'BETAFERON', 'ROACTEMRA']
-# Hormonas y Metabolismo
-hormonas_y_metabolismo = ['EUTIROX', 'LEVOTIROXINA', 'LEVOTIROXINA', 'METFORMINA', 'ACTRAPIDUILFL', 'ACTRAPID']
-# Antihistamínicos
-antihistaminicos = ['DEXCLORFENIRAMINAL', 'POLARAMINELFL', 'POLARAMINE', 'DEXCLORFENIRAMINA']
-# Antisépticos y Desinfectantes
-antisepticos_desinfectantes = ['CLORHEXIDINA ACUOSA', 'CLORHEXIDINA', 'CLORHEXIDINAL', 'DESINCLOR', 'DESINCLORJABONOSOFL', 'ALCOHOL', 'ALCOHOLÂL', 'AGUA OXIGENADA', 'AGUAOXIGENADAL', 'BETADINEAMARILLOFL', 'DESINCLORFL', 'CLORHEXIDINAACUOSAL', 'BETADINE', 'GEL PURELL ADVANCE', 'GELPURELLADVANCEL', 'GELPURELLADVANCETFXOPTICOL', 'CLORHEXIDINAJABONOSAL', 'ACETONAL']
-# Soluciones, Suplementos y Productos Sanitarios
-soluciones_suplementos_y_productos_sanitarios = ['AGUA ESTERIL', 'AGUA DESTILADA', 'AGUABIDESTILADAL','SUERO GLUCOSADO', 'SUERO ClNa 100 mL I.V.','SUEROCNLIV', 'AGUA BIDESTILADA', 'AGUADESTILADALIRRIGACION', 'CLORURO SODICO', 'CLORUROSODICOL', 'ACETATOPOTASICOML', 'AGUAESTERILLIRRIGACION', 'SUEROGLUCOSADOL', 'ENSURE PLUS ADVANCE VAINILLA', 'ENSUREPLUSADVANCECHOCOLATEFL', 'RESOURCEESPESANTE', 'CLORUROPOTASICOML', 'CLORUROCALCICOLE', 'ALBUMINA', 'ALBUMINALL', 'ENSUREPLUSADVANCEVAINILLAFL', 'OXIGENO PLANTA', 'OXIGENOPLANTA', 'ULTRAVISTLFL', 'LINITULAPOSITO', 'INSTRUNETENZIMATICOEZTPLUSL']
-# Otros Fármacos y Tratamientos
-otros_tratamientos = ['ACFOL', 'AMCHAFIBRINL', 'AMCHAFIBRIN', 'ATROPINAL', 'ATROPINA', 'LEDERFOLIN', 'GANFORTLFL', 'TAMSULOSINA', 'ACETILCISTEINA', 'ACCOFILMUL', 'ARANESP', 'ARANESPL', 'CISATRACURIO', 'CISATRACURIOL', 'COLCHICINA', 'ALOPURINOL', 'ACIDO ASCORBICO', 'ACIDOASCORBICOL']
-
-def warning_pcr_baja():
-    """Warning común que se repite en múltiples casos"""
-    return ('ATENCIÓN: Paciente sin inflamación sistémica significativa (PCR <= 10 mg/L). '
-            'La evidencia indica que este uso no aporta beneficios y puede aumentar la mortalidad. '
-            'El diagnóstico de COVID-19 puede corresponder a un caso leve, asintomático o en fase de recuperación. '
-            'Reevaluar urgentemente la indicación del tratamiento.')
-
-def warning_pcr_baja():
-    """Warning común para PCR <= 10.0"""
-    return ('ATENCIÓN: Paciente sin inflamación sistémica significativa (PCR <= 10 mg/L). '
-            'La evidencia indica que este uso no aporta beneficios y puede aumentar la mortalidad. '
-            'El diagnóstico de COVID-19 puede corresponder a un caso leve, asintomático o en fase de recuperación. '
-            'Reevaluar urgentemente la indicación del tratamiento.')
-
-def evaluar_analgesicos_antiinflamatorios(pcr, saturacion_oxigeno, temperatura):
-    if pcr > 10.0:
-        return ('ALERTA CLÍNICA: Paciente con COVID-19 y PCR elevada recibe un anti-inflamatorio (ej. Ibuprofeno, Metamizol). '
-                'Aunque la evidencia sobre el empeoramiento viral no es concluyente, se asocia a riesgos de lesión renal y gastrointestinal en enfermedad aguda. '
-                'Considere el uso de paracetamol como primera opción y monitorice la función renal.')
-    else:
-        return warning_pcr_baja()
-
-def evaluar_opioides_potentes(pcr, saturacion_oxigeno, temperatura):
-    if pcr > 10.0:
-        return ('ALERTA DE MANEJO DE PACIENTE CON COVID-19: Paciente con alta carga viral (PCR elevada) recibe un opioide potente. '
-                'Esto puede aumentar el riesgo de depresión respiratoria y complicaciones. '
-                'Recomendación: Reevaluar la necesidad del opioide y vigilar posible depresión respiratoria.')
-    else:
-        return warning_pcr_baja()
-
-def evaluar_psicofarmacos(pcr, saturacion_oxigeno, temperatura):
-    if pcr > 10.0:
-        return ('ALERTA DE SEGURIDAD FARMACOLÓGICA: Paciente con COVID-19 recibe un psicofármaco. '
-                'Riesgos potenciales de prolongación del QTc (arritmia), interacciones con antivirales (ej. Paxlovid) y/o sedación excesiva. '
-                'Recomendación: 1) Realizar ECG para evaluar intervalo QTc. 2) Revisar compatibilidad con tratamiento antiviral. 3) Vigilar nivel de conciencia y función respiratoria.')
-    else:
-        return warning_pcr_baja()
-
-def evaluar_farmacos_cardiovasculares(pcr, saturacion_oxigeno, temperatura):
-    if pcr > 10.0:
-        return ('ADVERTENCIA DE MANEJO CARDIOVASCULAR: Paciente con COVID-19 en tratamiento con IECA/ARA II. '
-                'La evidencia actual desaconseja la suspensión rutinaria de estos fármacos. '
-                'Su uso identifica a un paciente de alto riesgo cardiovascular. '
-                'Recomendación: 1) Mantener tratamiento si está hemodinámicamente estable. 2) Considerar ajuste o suspensión TEMPORAL solo en caso de hipotensión severa, shock o lesión renal aguda. 3) Monitorizar presión arterial y función renal.')
-    else:
-        return warning_pcr_baja()
-
-def evaluar_farmacos_respiratorios(pcr, saturacion_oxigeno, temperatura):
-    if pcr > 10.0:
-        return ('ALERTA DE MANEJO RESPIRATORIO: Paciente con COVID-19 recibe fármacos respiratorios (broncodilatadores/ICS). '
-                'Esto sugiere una patología de base (Asma/EPOC), elevando el riesgo de exacerbación y COVID-19 grave. '
-                'Recomendaciones: 1) Diferenciar entre la disnea por neumonitis viral y la disnea por broncoespasmo. 2) NO suspender el tratamiento respiratorio de base; puede ser necesario intensificarlo. 3) Considerar el uso de corticoides inhalados (ej. Budesonida) como tratamiento para la propia COVID-19, según guías.')
-    else:
-        return warning_pcr_baja()
-
-def evaluar_antivirales(pcr, saturacion_oxigeno, temperatura):
-    if pcr > 10.0:
-        return ('AVISO DE MANEJO DE ANTIVIRAL: Paciente con COVID-19 en tratamiento antiviral específico. '
-                'Fármaco indicado. '
-                'Acción Requerida: Revisar urgentemente el resto de la medicación del paciente por posibles interacciones farmacológicas graves (especialmente con Paxlovid).')
-    else:
-        return warning_pcr_baja()
-
-def evaluar_antifungicos(pcr, saturacion_oxigeno, temperatura):
-    if pcr > 10.0:
-        return ('ALERTA DE ALTA GRAVEDAD: Paciente con COVID-19 recibe un antifúngico. '
-                'Esto es un fuerte indicador de una sobreinfección fúngica grave (ej. CAPA), asociada a una alta mortalidad. '
-                'Requiere manejo agresivo y probable ingreso en UCI.')
-    else:
-        return warning_pcr_baja()
-
-def evaluar_antibioticos(pcr, saturacion_oxigeno, temperatura):
-    if pcr > 10.0:
-        return ('ADVERTENCIA DE USO DE ANTIBIÓTICOS: Paciente con COVID-19 en tratamiento antibiótico. '
-                'Recordar que no tratan la infección viral. '
-                'Recomendación: Asegurar que su uso está justificado por sospecha o confirmación de sobreinfección bacteriana para promover la buena práctica (antibiotic stewardship).')
-    else:
-        return warning_pcr_baja()
-
-def evaluar_corticosteroides(pcr, saturacion_oxigeno, temperatura):
-    """Caso especial con condición de saturación de oxígeno"""
-    if saturacion_oxigeno < 94 and pcr > 10.0:
-        return ('AVISO DE MANEJO: Paciente con COVID-19 grave (SatO2 < 94%) recibe corticosteroides. '
-                'Tratamiento indicado y recomendado por la OMS para reducir la mortalidad. '
-                'Recomendaciones: 1) Asegurar dosis estándar (ej. Dexametasona 6mg/día). 2) Monitorizar glucemia y vigilar sobreinfecciones.')
-    else:
-        return warning_pcr_baja()
-
-def evaluar_farmacos_digestivos(pcr, saturacion_oxigeno, temperatura):
-    if pcr > 10.0:
-        return ('ALERTA DE VULNERABILIDAD GASTROINTESTINAL: Paciente con COVID-19 recibe fármacos gastroprotectores (ej. Omeprazol). '
-                'Esto indica una patología digestiva de base, aumentando el riesgo de complicaciones por el "doble impacto" del virus y sus tratamientos. '
-                'El virus puede afectar directamente el sistema digestivo[3, 5], y fármacos como los corticosteroides, antivirales y antibióticos son frecuentemente gastrolesivos. '
-                'Recomendaciones: 1) Máxima vigilancia de síntomas como dolor abdominal, náuseas o diarrea. 2) Si se inician corticosteroides, asegurar que la pauta de protección gástrica es adecuada. 3) Ante nuevos síntomas digestivos, evaluar si son por COVID-19, efectos adversos de otros fármacos o descompensación de su enfermedad de base.')
-    else:
-        return warning_pcr_baja()
-
-def evaluar_anestesicos_locales(pcr, saturacion_oxigeno, temperatura):
-    """Caso especial con múltiples condiciones"""
-    if (saturacion_oxigeno < 94 and pcr > 10.0) or (temperatura > 39 and pcr > 10.0):
-        return ('ALERTA DE ALTO RIESGO PROCEDIMENTAL: Paciente con COVID-19 grave (SatO2 < 94% o fiebre alta) va a someterse a un procedimiento con anestesia local. '
-                'Aunque la anestesia local/regional es preferible a la general, el estrés fisiológico del procedimiento en sí puede causar una descompensación clínica en un paciente con reserva limitada. '
-                'Recomendaciones: 1) Confirmar que el procedimiento es urgente e inaplazable. 2) Asegurar monitorización continua de signos vitales (SpO2, FC, PA) durante y después. 3) Realizar en un entorno con capacidad de soporte vital de emergencia disponible.')
-    else:
-        return warning_pcr_baja()
-
-def evaluar_agentes_vasoactivos(pcr, saturacion_oxigeno, temperatura):
-    if pcr > 10.0:
-        return ('ALERTA DE EXTREMA GRAVEDAD (ESTADO DE SHOCK): Paciente con COVID-19 recibe un agente vasoactivo (ej. Norepinefrina, Dopamina). '
-                'Esto indica que el paciente se encuentra en shock circulatorio, una complicación potencialmente mortal que requiere manejo inmediato en una Unidad de Cuidados Intensivos (UCI). '
-                'Recomendaciones de manejo: '
-                '1) La norepinefrina es el vasopresor de primera línea recomendad. '
-                '2) El uso de dopamina está desaconsejado por su perfil de seguridad inferior y mayor riesgo de arritmias. '
-                '3) Si se utiliza dobutamina, sospechar disfunción cardíaca (shock cardiogénico) y evaluar función del corazón. '
-                '4) Este paciente debe ser considerado de máxima criticidad, con necesidad de monitorización invasiva y soporte vital avanzado.')
-    else:
-        return warning_pcr_baja()
-
-def evaluar_inmunomoduladores(pcr, saturacion_oxigeno, temperatura):
-    if pcr > 10.0:
-        return ('Riesgo Principal: Riesgo elevado de progresión a enfermedad grave y de eliminación viral prolongada debido a una respuesta inmunitaria inicial deficiente. '
-                'Recomendación: Considerar la modificación o suspensión temporal del tratamiento inmunosupresor de base, siempre en estricta consulta con el especialista correspondiente (reumatólogo, nefrólogo, etc.). Monitorizar de cerca la evolución clínica.')
-    else:
-        return warning_pcr_baja()
-
-def evaluar_hormonas_y_metabolismo(pcr, saturacion_oxigeno, temperatura):
-    if pcr > 10.0:
-        return ('ALERTA DE ALTO RIESGO METABÓLICO Y VULNERABILIDAD A COVID-19 GRAVE: Paciente en tratamiento con hormonas/fármacos para el metabolismo. '
-                'NO SUSPENDER EL TRATAMIENTO DE BASE: Es fundamental mantener el tratamiento metabólico crónico (insulina, antidiabéticos orales, levotiroxina) para evitar una descompensación aguda. La suspensión debe ser valorada únicamente por un especialista. '
-                'MONITORIZACIÓN ESTRICTA DE LA GLUCEMIA: Realizar controles de glucosa capilar frecuentes es obligatorio, especialmente si el paciente requiere ingreso hospitalario o se inicia tratamiento con corticosteroides. '
-                'PREPARACIÓN PARA INTENSIFICAR EL TRATAMIENTO: Estar preparado para ajustar las dosis de insulina o iniciar insulinoterapia si el control glucémico se deteriora. '
-                'VIGILANCIA TIROIDEA: En pacientes con patología tiroidea conocida, considerar la monitorización de la función tiroidea (TSH, T4L) si se produce un deterioro clínico inexplicado.')
-    else:
-        return warning_pcr_baja()
-
-def evaluar_antihistaminicos(pcr, saturacion_oxigeno, temperatura):
-    if pcr > 10.0:
-        return ('AVISO CLÍNICO: Uso de Antihistamínicos en Pacientes con COVID-19: '
-                'Riesgo de Enmascaramiento Sintomático y Efectos Secundarios. El uso de antihistamínicos en un paciente con una infección activa por COVID-19 requiere una evaluación cuidadosa por dos motivos principales: '
-                '1. Riesgo de Enmascaramiento de Síntomas y Retraso Diagnóstico (Principal Alerta): Ante cualquier síntoma respiratorio superior, incluso en un paciente con historial de alergias, se debe mantener un alto índice de sospecha de COVID-19 y proceder con las pruebas diagnósticas pertinentes. '
-                '2. Riesgo Asociado al Tipo de Antihistamínico (Perfil de Seguridad): La advertencia clínica difiere significativamente según la generación del fármaco: '
-                '1º GENERACION: Evitar su uso en la medida de lo posible en pacientes con COVID-19 sintomático. Si se necesita un antihistamínico, optar por uno de segunda generación. '
-                '2º GENERACION: Preferible su uso, pero con precaución. Son la opción de elección si el paciente requiere tratamiento para una condición alérgica concurrente (como una urticaria o rinitis crónica). No existe evidencia sólida para suspenderlos.')
-    else:
-        return warning_pcr_baja()
-
-def evaluar_antisepticos_desinfectantes(pcr, saturacion_oxigeno, temperatura):
-    if pcr > 10.0:
-        return ('ALERTA DE MANEJO DE ANTISÉPTICOS/DESINFECTANTES: Paciente con COVID-19 en tratamiento con antisépticos o desinfectantes. '
-                'Aunque estos productos son seguros para la higiene de manos y superficies, su uso excesivo puede causar irritación cutánea o reacciones alérgicas.')
-    else:
-        return warning_pcr_baja()
-
-def evaluar_soluciones_suplementos_y_productos_sanitarios(pcr, saturacion_oxigeno, temperatura):
-    if pcr > 10.0:
-        return ('ALERTA DE MANEJO DE SOLUCIONES Y PRODUCTOS SANITARIOS: Paciente con COVID-19 en tratamiento con soluciones, suplementos o productos sanitarios. '
-                'Estos productos son generalmente seguros, pero es importante asegurarse de que no interfieran con el tratamiento antiviral o con la función renal del paciente. '
-                'Recomendación: Revisar la composición y posibles interacciones con otros medicamentos.')
-    else:
-        return warning_pcr_baja()
-
-def evaluar_otros_tratamientos(pcr, saturacion_oxigeno, temperatura):
-    if pcr > 10.0:
-        return ('ALERTA DE MANEJO DE OTROS TRATAMIENTOS: Paciente con COVID-19 en tratamiento con otros fármacos no clasificados. '
-                'Es importante revisar la indicación y posibles interacciones con el tratamiento antiviral. '
-                'Recomendación: Asegurarse de que estos fármacos no interfieran con el tratamiento antiviral.')
-    else:
-        return warning_pcr_baja()
-
-# Diccionario de mapeo principal
-EVALUADORES_MEDICAMENTOS = {
-    'analgesicos_antiinflamatorios': evaluar_analgesicos_antiinflamatorios,
-    'opioides_potentes': evaluar_opioides_potentes,
-    'psicofarmacos': evaluar_psicofarmacos,
-    'farmacos_cardiovasculares': evaluar_farmacos_cardiovasculares,
-    'farmacos_respiratorios': evaluar_farmacos_respiratorios,
-    'antivirales': evaluar_antivirales,
-    'antifungicos': evaluar_antifungicos,
-    'antibioticos': evaluar_antibioticos,
-    'corticosteroides': evaluar_corticosteroides,
-    'farmacos_digestivos': evaluar_farmacos_digestivos,
-    'anestesicos_locales': evaluar_anestesicos_locales,
-    'agentes_vasoactivos': evaluar_agentes_vasoactivos,
-    'inmunomoduladores': evaluar_inmunomoduladores,
-    'hormonas_y_metabolismo': evaluar_hormonas_y_metabolismo,
-    'antihistaminicos': evaluar_antihistaminicos,
-    'antisepticos_desinfectantes': evaluar_antisepticos_desinfectantes,
-    'soluciones_suplementos_y_productos_sanitarios': evaluar_soluciones_suplementos_y_productos_sanitarios,
-    'otros_tratamientos': evaluar_otros_tratamientos
-}
-
-def validate_patient_case(patient):
-    """
-    La función validate_patient_case toma un diccionario que representa el historial
-    clínico de un paciente y genera warnings si se detectan condiciones específicas.
-    en los tratamientos y diagnosticos del paciente. Aplica reglas clínicas para
-    validar coherencia y compatibilidad diagnóstica-terapéutica. 
-    parámetros:
-    - patient: un diccionario que contiene el historial clínico del paciente. Contiene
-    información sobre el diagnóstico, medicaciones y métricas de salud.
-    return:
-    - warnings: una lista de advertencias generadas a partir de las condiciones
-    """
-    warnings = []
-    
-    # Extraer datos del paciente
-    farmaco_paciente = patient.get('FARMACO/DRUG_NOMBRE_COMERCIAL/COMERCIAL_NAME', '')
-    diagnostico = patient.get('DIAG ING/INPAT', '')
-    saturacion_oxigeno = patient.get('SAT_02_ING/INPAT', 99)
-    temperatura = float(patient.get('TEMP_ING/INPAT', 37))
-    pcr = float(patient.get('RESULTADO/VAL_RESULT', 10.0))
-    
-    # Solo procesar si es COVID-19 positivo
-    if diagnostico == 'COVID19 - POSITIVO':
-        warning_agregado = False
-        
-        # Verificar si el farmaco_paciente es string
-        if isinstance(farmaco_paciente, str):
-            # Iterar sobre todos los evaluadores de medicamentos
-            for grupo_medicamentos, evaluador in EVALUADORES_MEDICAMENTOS.items():
-                if any(medicamento in farmaco_paciente.upper() 
-                    for medicamento in globals()[grupo_medicamentos]):
-                        warnings.append(evaluador(pcr, saturacion_oxigeno, temperatura))
-                        warning_agregado = True
-                        break
-        
-        # Si no se encontró ningún medicamento específico
-        if not warning_agregado:
-            warnings.append('No se han encontrado interacciones o alertas específicas para el tratamiento actual del paciente con COVID-19.')
-    
-    return warnings
-
-
-script_dir = os.getcwd()
-<<<<<<< HEAD
-JSON_PATH_SDV = os.path.abspath(os.path.join(script_dir, '..', '..', 'data', 'synthetic', 'datos_sinteticos_sdv.json'))
-JSON_PATH_TVAE = os.path.abspath(os.path.join(script_dir, '..', '..', 'data', 'synthetic', 'datos_sinteticos_tvae.json'))
-JSON_PATH_CTGAN = os.path.abspath(os.path.join(script_dir, '..', '..', 'data', 'synthetic', 'datos_sinteticos_ctgan.json'))
-=======
-JSON_PATH = os.path.abspath(os.path.join(script_dir, 'data', 'synthetic', 'datos_sinteticos_sdv.json'))
-JSON_PATH_2 = os.path.abspath(os.path.join(script_dir, 'data', 'synthetic', 'datos_sinteticos_tvae.json'))
->>>>>>> 812746a1
-
-def procesar_archivo_json(nombre_archivo):
-    log_lines = []
-    timestamp = datetime.datetime.now().strftime("%Y-%m-%d %H:%M:%S")
-    log_lines.append(f"Reporte de validación - {timestamp}")
-    log_lines.append(f"Archivo: {nombre_archivo}")
-    log_lines.append("-" * 50)
-    
-    print(f"Procesando el archivo: {nombre_archivo}\n")
-    
-    # Función auxiliar para generar el log
-    def guardar_log():
-        # Extraer nombre base del archivo JSON (sin extensión ni ruta)
-        archivo_base = os.path.splitext(os.path.basename(nombre_archivo))[0]
-        
-        # Generar nombre de log único basado en el archivo JSON
-        base_name = f'log_clinical_rules_{archivo_base}.txt'
-        log_name = base_name
-        count = 1
-        
-        # Verificar en el directorio outputs
-        output_dir = os.path.abspath(os.path.join(script_dir, 'outputs'))
-        os.makedirs(output_dir, exist_ok=True)
-        
-        while os.path.exists(os.path.join(output_dir, log_name)):
-            log_name = f"log_clinical_rules_{archivo_base}_{count}.txt"
-            count += 1
-        
-        # Escribir el archivo log
-        log_path = os.path.join(output_dir, log_name)
-        with open(log_path, 'w', encoding='utf-8') as log_file:
-            for line in log_lines:
-                log_file.write(line + '\n')
-        
-        print(f"✅ Log guardado en '{log_path}'")
-        return log_path
-    
-    try:
-        with open(nombre_archivo, 'r', encoding='utf-8') as f:
-            for numero_linea, linea in enumerate(f, 1):
-                if not linea.strip():
-                    continue
-                try:
-                    datos_paciente = json.loads(linea)
-<<<<<<< HEAD
-                    warnings = validate_patient_case(datos_paciente)
-=======
-                    
-                    # Captura la lista de warnings devuelta por la función
-                    warnings = validate_patient_case(datos_paciente)
-                    
-                    # Si la lista no está vacía, imprime cada warning
->>>>>>> 812746a1
-                    if warnings:
-                        print(f"Alertas para la línea {numero_linea}:")
-                        log_lines.append(f"Línea {numero_linea} - ALERTAS:")
-                        for warning in warnings:
-                            print(f"  - {warning}")
-                            log_lines.append(f"  {warning}")
-                        log_lines.append("")
-                    else:
-                        log_lines.append(f"Línea {numero_linea}: Sin alertas")
-                except json.JSONDecodeError as e:
-                    error_msg = f"❌ Error al decodificar JSON en la línea {numero_linea}: {e}"
-                    print(error_msg)
-                    log_lines.append(error_msg)
-                print("-" * 20)
-
-<<<<<<< HEAD
-        # Generar nombre de log único en la carpeta logs
-        logs_dir = os.path.join(os.getcwd(), 'logs')
-        os.makedirs(logs_dir, exist_ok=True)
-        base_name = 'log_clinical_rules.txt'
-        log_name = os.path.join(logs_dir, base_name)
-        count = 1
-        while os.path.exists(log_name):
-            log_name = os.path.join(logs_dir, f"log_clinical_rules_{count}.txt")
-            count += 1
-
-        with open(log_name, 'w', encoding='utf-8') as log_file:
-            for line in log_lines:
-                log_file.write(line + '\n')
-        
-        print(f"✅ Log guardado en '{log_name}'")
-=======
-        # Guardar log al finalizar correctamente
-        guardar_log()
->>>>>>> 812746a1
-
-    except FileNotFoundError:
-        error_msg = f"Error: El archivo '{nombre_archivo}' no fue encontrado."
-        print(error_msg)
-        log_lines.append(error_msg)
-        
-<<<<<<< HEAD
-        # Generar nombre de log único para errores también en la carpeta logs
-        logs_dir = os.path.join(os.getcwd(), 'logs')
-        os.makedirs(logs_dir, exist_ok=True)
-        base_name = 'log_clinical_rules.txt'
-        log_name = os.path.join(logs_dir, base_name)
-        count = 1
-        while os.path.exists(log_name):
-            log_name = os.path.join(logs_dir, f"log_clinical_rules_{count}.txt")
-            count += 1
-        
-        with open(log_name, 'w', encoding='utf-8') as log_file:
-            for line in log_lines:
-                log_file.write(line + '\n')
-        
-        print(f"✅ Log de error guardado en '{log_name}'")
-
-
-procesar_archivo_json(JSON_PATH_SDV)
-procesar_archivo_json(JSON_PATH_TVAE)
-procesar_archivo_json(JSON_PATH_CTGAN)
-
-=======
-        # Guardar log incluso en caso de error
-        guardar_log()
-
-# Ejecutar para ambos archivos
-procesar_archivo_json(JSON_PATH)
-procesar_archivo_json(JSON_PATH_2)
-
->>>>>>> 812746a1
+import os
+import json
+import datetime
+# Analgésicos y Antiinflamatorios
+analgesicos_antiinflamatorios = [ 'PARACETAMOLL', 'PARACETAMOL', 'NORAGESL', 'METAMIZOL', 'METAMIZOLL', 'IBUPROFENO', 'ENANTYUM', 'ENANTYUML', 'ASPIRINA', 'ADIRO', 'INYESPRIN', 'NORAGES']
+opioides_potentes = ['MORFINALL', 'MSTCONTINUS', 'TRAMADOLL', 'CODEISAN', 'TOSEINALFL', 'TARGIN', 'MORFINA', 'TOSEINA']
+psicofarmacos = ['DIAZEPAN', 'LORAZEPAM', 'BROMAZEPAM', 'MIDAZOLAML', 'HALOPERIDOLL', 'HALOPERIDOLLFL', 'DEPRAX', 'AKINETON', 'APOGOL', 'NEUPRO', 'LYRICA', 'EXELON']
+# Fármacos Cardiovasculares
+farmacos_cardiovasculares = ['BISOPROLOL', 'CARVEDILOL', 'TENORMIN', 'CORPITOLL', 'BELOKEN', 'SUMIAL', 'TRANDATEL', 'TIMOFTOL', 'TIMOFTOLLFL', 'CAPTOPRIL', 'ENALAPRIL', 'DIOVAN', 'AMLODIPINO', 'ADALAT', 'CLOPIDOGREL', 'XARELTO', 'CLEXANEL', 'HIBOR','HIBORUIL', 'FUROSEMIDA', 'FUROSEMIDAL', 'ATORVASTATINA', 'APOCARD']
+# Fármacos del Aparato Respiratorio
+farmacos_respiratorios = ['RELVARELLIPTA', 'RELVAR ELLIPTA', 'VENTOLIN', 'VENTOLINL', 'SALBUAIR', 'SALBUAIRL', 'BROMUROIPRATROPIOL', 'ATROVENTL', 'ULUNAR INH', 'ULUNARINH', 'SYMBICORTFORTE', 'ATROALDO', 'AMNIOLINAT', 'BUDESONIDA', 'BUDESONIDAL']
+# Agentes Infecciosos (Antibióticos)
+antibioticos = ['AMOXICILINACLAV', 'PIPERACILINATAZOBACTAM', 'CEFTRIAXONA', 'CEFTRIAXONAIV', 'AZITROMICINA', 'CIPROFLOXACINOL', 'LEVOFLOXACINO', 'LEVOFLOXACINOL', 'METRONIDAZOL', 'METRONIDAZOLL', 'SEPTRINFORTE', 'AMICACINAL', 'AUREOMICINAT', '"AUREOMICINA']
+# Agentes Infecciosos (Antivirales)
+antivirales = [ 'ACICLOVIR', 'KALETRAALUVIA', 'ALUVIA', 'VEKLURY']
+# Agentes Infecciosos (Antifúngicos)
+antifungicos = ['MYCOSTATINUILFL']
+# Corticosteroides
+corticosteroides = ['PREDNISONA', 'METILPREDNISOLONA', 'URBASON', 'DEXAMETASONAL', 'DEXAMETASONATAD', 'ACTOCORTINA', 'SYNALARRECTALT', 'DEXAMETASONA']
+# Fármacos del Aparato Digestivo
+farmacos_digestivos = ['OMEPRAZOL', 'RANITIDINAL', 'ONDANSETRONL', 'ONDANSETRON', 'BUSCAPINAL', 'BUSCAPINA', 'DUPHALACL', 'MOVICOL', 'ENEMACASENFL', 'CLISTERANL', 'CLAVERSAL', 'SALOFALKL', 'SALAZOPYRINA', 'ULTRALEVURA']
+# Anestésicos Locales
+anestesicos_locales = ['LIDOCAINALL', 'BUPIVACAINALSA', 'MEPIVACAINALL']
+# Agentes Vasoactivos (Simpaticomiméticos)
+agentes_vasoactivos = ['EFEDRINAL', 'ADRENALINAL', 'NORADRENALINAL', 'DOPAMINAL', 'DOBUTAMINAL', 'ALEUDRINAL', 'DOBUTAMINA', 'EFEDRINA', 'ADRENALINA', 'ALEUDRINA']
+# Inmunomoduladores e Inmunosupresores
+inmunomoduladores = ['DOLQUINE', 'HIDROXICLOROQUINA', 'RESOCHIN', 'SANDIMMUNNEORAL', 'SANDIMMUN NEORAL','ROACTEMRAL', 'BETAFERONL', 'BETAFERON', 'ROACTEMRA']
+# Hormonas y Metabolismo
+hormonas_y_metabolismo = ['EUTIROX', 'LEVOTIROXINA', 'LEVOTIROXINA', 'METFORMINA', 'ACTRAPIDUILFL', 'ACTRAPID']
+# Antihistamínicos
+antihistaminicos = ['DEXCLORFENIRAMINAL', 'POLARAMINELFL', 'POLARAMINE', 'DEXCLORFENIRAMINA']
+# Antisépticos y Desinfectantes
+antisepticos_desinfectantes = ['CLORHEXIDINA ACUOSA', 'CLORHEXIDINA', 'CLORHEXIDINAL', 'DESINCLOR', 'DESINCLORJABONOSOFL', 'ALCOHOL', 'ALCOHOLÂL', 'AGUA OXIGENADA', 'AGUAOXIGENADAL', 'BETADINEAMARILLOFL', 'DESINCLORFL', 'CLORHEXIDINAACUOSAL', 'BETADINE', 'GEL PURELL ADVANCE', 'GELPURELLADVANCEL', 'GELPURELLADVANCETFXOPTICOL', 'CLORHEXIDINAJABONOSAL', 'ACETONAL']
+# Soluciones, Suplementos y Productos Sanitarios
+soluciones_suplementos_y_productos_sanitarios = ['AGUA ESTERIL', 'AGUA DESTILADA', 'AGUABIDESTILADAL','SUERO GLUCOSADO', 'SUERO ClNa 100 mL I.V.','SUEROCNLIV', 'AGUA BIDESTILADA', 'AGUADESTILADALIRRIGACION', 'CLORURO SODICO', 'CLORUROSODICOL', 'ACETATOPOTASICOML', 'AGUAESTERILLIRRIGACION', 'SUEROGLUCOSADOL', 'ENSURE PLUS ADVANCE VAINILLA', 'ENSUREPLUSADVANCECHOCOLATEFL', 'RESOURCEESPESANTE', 'CLORUROPOTASICOML', 'CLORUROCALCICOLE', 'ALBUMINA', 'ALBUMINALL', 'ENSUREPLUSADVANCEVAINILLAFL', 'OXIGENO PLANTA', 'OXIGENOPLANTA', 'ULTRAVISTLFL', 'LINITULAPOSITO', 'INSTRUNETENZIMATICOEZTPLUSL']
+# Otros Fármacos y Tratamientos
+otros_tratamientos = ['ACFOL', 'AMCHAFIBRINL', 'AMCHAFIBRIN', 'ATROPINAL', 'ATROPINA', 'LEDERFOLIN', 'GANFORTLFL', 'TAMSULOSINA', 'ACETILCISTEINA', 'ACCOFILMUL', 'ARANESP', 'ARANESPL', 'CISATRACURIO', 'CISATRACURIOL', 'COLCHICINA', 'ALOPURINOL', 'ACIDO ASCORBICO', 'ACIDOASCORBICOL']
+
+def warning_pcr_baja():
+    """Warning común que se repite en múltiples casos"""
+    return ('ATENCIÓN: Paciente sin inflamación sistémica significativa (PCR <= 10 mg/L). '
+            'La evidencia indica que este uso no aporta beneficios y puede aumentar la mortalidad. '
+            'El diagnóstico de COVID-19 puede corresponder a un caso leve, asintomático o en fase de recuperación. '
+            'Reevaluar urgentemente la indicación del tratamiento.')
+
+def warning_pcr_baja():
+    """Warning común para PCR <= 10.0"""
+    return ('ATENCIÓN: Paciente sin inflamación sistémica significativa (PCR <= 10 mg/L). '
+            'La evidencia indica que este uso no aporta beneficios y puede aumentar la mortalidad. '
+            'El diagnóstico de COVID-19 puede corresponder a un caso leve, asintomático o en fase de recuperación. '
+            'Reevaluar urgentemente la indicación del tratamiento.')
+
+def evaluar_analgesicos_antiinflamatorios(pcr, saturacion_oxigeno, temperatura):
+    if pcr > 10.0:
+        return ('ALERTA CLÍNICA: Paciente con COVID-19 y PCR elevada recibe un anti-inflamatorio (ej. Ibuprofeno, Metamizol). '
+                'Aunque la evidencia sobre el empeoramiento viral no es concluyente, se asocia a riesgos de lesión renal y gastrointestinal en enfermedad aguda. '
+                'Considere el uso de paracetamol como primera opción y monitorice la función renal.')
+    else:
+        return warning_pcr_baja()
+
+def evaluar_opioides_potentes(pcr, saturacion_oxigeno, temperatura):
+    if pcr > 10.0:
+        return ('ALERTA DE MANEJO DE PACIENTE CON COVID-19: Paciente con alta carga viral (PCR elevada) recibe un opioide potente. '
+                'Esto puede aumentar el riesgo de depresión respiratoria y complicaciones. '
+                'Recomendación: Reevaluar la necesidad del opioide y vigilar posible depresión respiratoria.')
+    else:
+        return warning_pcr_baja()
+
+def evaluar_psicofarmacos(pcr, saturacion_oxigeno, temperatura):
+    if pcr > 10.0:
+        return ('ALERTA DE SEGURIDAD FARMACOLÓGICA: Paciente con COVID-19 recibe un psicofármaco. '
+                'Riesgos potenciales de prolongación del QTc (arritmia), interacciones con antivirales (ej. Paxlovid) y/o sedación excesiva. '
+                'Recomendación: 1) Realizar ECG para evaluar intervalo QTc. 2) Revisar compatibilidad con tratamiento antiviral. 3) Vigilar nivel de conciencia y función respiratoria.')
+    else:
+        return warning_pcr_baja()
+
+def evaluar_farmacos_cardiovasculares(pcr, saturacion_oxigeno, temperatura):
+    if pcr > 10.0:
+        return ('ADVERTENCIA DE MANEJO CARDIOVASCULAR: Paciente con COVID-19 en tratamiento con IECA/ARA II. '
+                'La evidencia actual desaconseja la suspensión rutinaria de estos fármacos. '
+                'Su uso identifica a un paciente de alto riesgo cardiovascular. '
+                'Recomendación: 1) Mantener tratamiento si está hemodinámicamente estable. 2) Considerar ajuste o suspensión TEMPORAL solo en caso de hipotensión severa, shock o lesión renal aguda. 3) Monitorizar presión arterial y función renal.')
+    else:
+        return warning_pcr_baja()
+
+def evaluar_farmacos_respiratorios(pcr, saturacion_oxigeno, temperatura):
+    if pcr > 10.0:
+        return ('ALERTA DE MANEJO RESPIRATORIO: Paciente con COVID-19 recibe fármacos respiratorios (broncodilatadores/ICS). '
+                'Esto sugiere una patología de base (Asma/EPOC), elevando el riesgo de exacerbación y COVID-19 grave. '
+                'Recomendaciones: 1) Diferenciar entre la disnea por neumonitis viral y la disnea por broncoespasmo. 2) NO suspender el tratamiento respiratorio de base; puede ser necesario intensificarlo. 3) Considerar el uso de corticoides inhalados (ej. Budesonida) como tratamiento para la propia COVID-19, según guías.')
+    else:
+        return warning_pcr_baja()
+
+def evaluar_antivirales(pcr, saturacion_oxigeno, temperatura):
+    if pcr > 10.0:
+        return ('AVISO DE MANEJO DE ANTIVIRAL: Paciente con COVID-19 en tratamiento antiviral específico. '
+                'Fármaco indicado. '
+                'Acción Requerida: Revisar urgentemente el resto de la medicación del paciente por posibles interacciones farmacológicas graves (especialmente con Paxlovid).')
+    else:
+        return warning_pcr_baja()
+
+def evaluar_antifungicos(pcr, saturacion_oxigeno, temperatura):
+    if pcr > 10.0:
+        return ('ALERTA DE ALTA GRAVEDAD: Paciente con COVID-19 recibe un antifúngico. '
+                'Esto es un fuerte indicador de una sobreinfección fúngica grave (ej. CAPA), asociada a una alta mortalidad. '
+                'Requiere manejo agresivo y probable ingreso en UCI.')
+    else:
+        return warning_pcr_baja()
+
+def evaluar_antibioticos(pcr, saturacion_oxigeno, temperatura):
+    if pcr > 10.0:
+        return ('ADVERTENCIA DE USO DE ANTIBIÓTICOS: Paciente con COVID-19 en tratamiento antibiótico. '
+                'Recordar que no tratan la infección viral. '
+                'Recomendación: Asegurar que su uso está justificado por sospecha o confirmación de sobreinfección bacteriana para promover la buena práctica (antibiotic stewardship).')
+    else:
+        return warning_pcr_baja()
+
+def evaluar_corticosteroides(pcr, saturacion_oxigeno, temperatura):
+    """Caso especial con condición de saturación de oxígeno"""
+    if saturacion_oxigeno < 94 and pcr > 10.0:
+        return ('AVISO DE MANEJO: Paciente con COVID-19 grave (SatO2 < 94%) recibe corticosteroides. '
+                'Tratamiento indicado y recomendado por la OMS para reducir la mortalidad. '
+                'Recomendaciones: 1) Asegurar dosis estándar (ej. Dexametasona 6mg/día). 2) Monitorizar glucemia y vigilar sobreinfecciones.')
+    else:
+        return warning_pcr_baja()
+
+def evaluar_farmacos_digestivos(pcr, saturacion_oxigeno, temperatura):
+    if pcr > 10.0:
+        return ('ALERTA DE VULNERABILIDAD GASTROINTESTINAL: Paciente con COVID-19 recibe fármacos gastroprotectores (ej. Omeprazol). '
+                'Esto indica una patología digestiva de base, aumentando el riesgo de complicaciones por el "doble impacto" del virus y sus tratamientos. '
+                'El virus puede afectar directamente el sistema digestivo[3, 5], y fármacos como los corticosteroides, antivirales y antibióticos son frecuentemente gastrolesivos. '
+                'Recomendaciones: 1) Máxima vigilancia de síntomas como dolor abdominal, náuseas o diarrea. 2) Si se inician corticosteroides, asegurar que la pauta de protección gástrica es adecuada. 3) Ante nuevos síntomas digestivos, evaluar si son por COVID-19, efectos adversos de otros fármacos o descompensación de su enfermedad de base.')
+    else:
+        return warning_pcr_baja()
+
+def evaluar_anestesicos_locales(pcr, saturacion_oxigeno, temperatura):
+    """Caso especial con múltiples condiciones"""
+    if (saturacion_oxigeno < 94 and pcr > 10.0) or (temperatura > 39 and pcr > 10.0):
+        return ('ALERTA DE ALTO RIESGO PROCEDIMENTAL: Paciente con COVID-19 grave (SatO2 < 94% o fiebre alta) va a someterse a un procedimiento con anestesia local. '
+                'Aunque la anestesia local/regional es preferible a la general, el estrés fisiológico del procedimiento en sí puede causar una descompensación clínica en un paciente con reserva limitada. '
+                'Recomendaciones: 1) Confirmar que el procedimiento es urgente e inaplazable. 2) Asegurar monitorización continua de signos vitales (SpO2, FC, PA) durante y después. 3) Realizar en un entorno con capacidad de soporte vital de emergencia disponible.')
+    else:
+        return warning_pcr_baja()
+
+def evaluar_agentes_vasoactivos(pcr, saturacion_oxigeno, temperatura):
+    if pcr > 10.0:
+        return ('ALERTA DE EXTREMA GRAVEDAD (ESTADO DE SHOCK): Paciente con COVID-19 recibe un agente vasoactivo (ej. Norepinefrina, Dopamina). '
+                'Esto indica que el paciente se encuentra en shock circulatorio, una complicación potencialmente mortal que requiere manejo inmediato en una Unidad de Cuidados Intensivos (UCI). '
+                'Recomendaciones de manejo: '
+                '1) La norepinefrina es el vasopresor de primera línea recomendad. '
+                '2) El uso de dopamina está desaconsejado por su perfil de seguridad inferior y mayor riesgo de arritmias. '
+                '3) Si se utiliza dobutamina, sospechar disfunción cardíaca (shock cardiogénico) y evaluar función del corazón. '
+                '4) Este paciente debe ser considerado de máxima criticidad, con necesidad de monitorización invasiva y soporte vital avanzado.')
+    else:
+        return warning_pcr_baja()
+
+def evaluar_inmunomoduladores(pcr, saturacion_oxigeno, temperatura):
+    if pcr > 10.0:
+        return ('Riesgo Principal: Riesgo elevado de progresión a enfermedad grave y de eliminación viral prolongada debido a una respuesta inmunitaria inicial deficiente. '
+                'Recomendación: Considerar la modificación o suspensión temporal del tratamiento inmunosupresor de base, siempre en estricta consulta con el especialista correspondiente (reumatólogo, nefrólogo, etc.). Monitorizar de cerca la evolución clínica.')
+    else:
+        return warning_pcr_baja()
+
+def evaluar_hormonas_y_metabolismo(pcr, saturacion_oxigeno, temperatura):
+    if pcr > 10.0:
+        return ('ALERTA DE ALTO RIESGO METABÓLICO Y VULNERABILIDAD A COVID-19 GRAVE: Paciente en tratamiento con hormonas/fármacos para el metabolismo. '
+                'NO SUSPENDER EL TRATAMIENTO DE BASE: Es fundamental mantener el tratamiento metabólico crónico (insulina, antidiabéticos orales, levotiroxina) para evitar una descompensación aguda. La suspensión debe ser valorada únicamente por un especialista. '
+                'MONITORIZACIÓN ESTRICTA DE LA GLUCEMIA: Realizar controles de glucosa capilar frecuentes es obligatorio, especialmente si el paciente requiere ingreso hospitalario o se inicia tratamiento con corticosteroides. '
+                'PREPARACIÓN PARA INTENSIFICAR EL TRATAMIENTO: Estar preparado para ajustar las dosis de insulina o iniciar insulinoterapia si el control glucémico se deteriora. '
+                'VIGILANCIA TIROIDEA: En pacientes con patología tiroidea conocida, considerar la monitorización de la función tiroidea (TSH, T4L) si se produce un deterioro clínico inexplicado.')
+    else:
+        return warning_pcr_baja()
+
+def evaluar_antihistaminicos(pcr, saturacion_oxigeno, temperatura):
+    if pcr > 10.0:
+        return ('AVISO CLÍNICO: Uso de Antihistamínicos en Pacientes con COVID-19: '
+                'Riesgo de Enmascaramiento Sintomático y Efectos Secundarios. El uso de antihistamínicos en un paciente con una infección activa por COVID-19 requiere una evaluación cuidadosa por dos motivos principales: '
+                '1. Riesgo de Enmascaramiento de Síntomas y Retraso Diagnóstico (Principal Alerta): Ante cualquier síntoma respiratorio superior, incluso en un paciente con historial de alergias, se debe mantener un alto índice de sospecha de COVID-19 y proceder con las pruebas diagnósticas pertinentes. '
+                '2. Riesgo Asociado al Tipo de Antihistamínico (Perfil de Seguridad): La advertencia clínica difiere significativamente según la generación del fármaco: '
+                '1º GENERACION: Evitar su uso en la medida de lo posible en pacientes con COVID-19 sintomático. Si se necesita un antihistamínico, optar por uno de segunda generación. '
+                '2º GENERACION: Preferible su uso, pero con precaución. Son la opción de elección si el paciente requiere tratamiento para una condición alérgica concurrente (como una urticaria o rinitis crónica). No existe evidencia sólida para suspenderlos.')
+    else:
+        return warning_pcr_baja()
+
+def evaluar_antisepticos_desinfectantes(pcr, saturacion_oxigeno, temperatura):
+    if pcr > 10.0:
+        return ('ALERTA DE MANEJO DE ANTISÉPTICOS/DESINFECTANTES: Paciente con COVID-19 en tratamiento con antisépticos o desinfectantes. '
+                'Aunque estos productos son seguros para la higiene de manos y superficies, su uso excesivo puede causar irritación cutánea o reacciones alérgicas.')
+    else:
+        return warning_pcr_baja()
+
+def evaluar_soluciones_suplementos_y_productos_sanitarios(pcr, saturacion_oxigeno, temperatura):
+    if pcr > 10.0:
+        return ('ALERTA DE MANEJO DE SOLUCIONES Y PRODUCTOS SANITARIOS: Paciente con COVID-19 en tratamiento con soluciones, suplementos o productos sanitarios. '
+                'Estos productos son generalmente seguros, pero es importante asegurarse de que no interfieran con el tratamiento antiviral o con la función renal del paciente. '
+                'Recomendación: Revisar la composición y posibles interacciones con otros medicamentos.')
+    else:
+        return warning_pcr_baja()
+
+def evaluar_otros_tratamientos(pcr, saturacion_oxigeno, temperatura):
+    if pcr > 10.0:
+        return ('ALERTA DE MANEJO DE OTROS TRATAMIENTOS: Paciente con COVID-19 en tratamiento con otros fármacos no clasificados. '
+                'Es importante revisar la indicación y posibles interacciones con el tratamiento antiviral. '
+                'Recomendación: Asegurarse de que estos fármacos no interfieran con el tratamiento antiviral.')
+    else:
+        return warning_pcr_baja()
+
+# Diccionario de mapeo principal
+EVALUADORES_MEDICAMENTOS = {
+    'analgesicos_antiinflamatorios': evaluar_analgesicos_antiinflamatorios,
+    'opioides_potentes': evaluar_opioides_potentes,
+    'psicofarmacos': evaluar_psicofarmacos,
+    'farmacos_cardiovasculares': evaluar_farmacos_cardiovasculares,
+    'farmacos_respiratorios': evaluar_farmacos_respiratorios,
+    'antivirales': evaluar_antivirales,
+    'antifungicos': evaluar_antifungicos,
+    'antibioticos': evaluar_antibioticos,
+    'corticosteroides': evaluar_corticosteroides,
+    'farmacos_digestivos': evaluar_farmacos_digestivos,
+    'anestesicos_locales': evaluar_anestesicos_locales,
+    'agentes_vasoactivos': evaluar_agentes_vasoactivos,
+    'inmunomoduladores': evaluar_inmunomoduladores,
+    'hormonas_y_metabolismo': evaluar_hormonas_y_metabolismo,
+    'antihistaminicos': evaluar_antihistaminicos,
+    'antisepticos_desinfectantes': evaluar_antisepticos_desinfectantes,
+    'soluciones_suplementos_y_productos_sanitarios': evaluar_soluciones_suplementos_y_productos_sanitarios,
+    'otros_tratamientos': evaluar_otros_tratamientos
+}
+
+def validate_patient_case(patient):
+    """
+    La función validate_patient_case toma un diccionario que representa el historial
+    clínico de un paciente y genera warnings si se detectan condiciones específicas.
+    en los tratamientos y diagnosticos del paciente. Aplica reglas clínicas para
+    validar coherencia y compatibilidad diagnóstica-terapéutica. 
+    parámetros:
+    - patient: un diccionario que contiene el historial clínico del paciente. Contiene
+    información sobre el diagnóstico, medicaciones y métricas de salud.
+    return:
+    - warnings: una lista de advertencias generadas a partir de las condiciones
+    """
+    warnings = []
+    
+    # Extraer datos del paciente
+    farmaco_paciente = patient.get('FARMACO/DRUG_NOMBRE_COMERCIAL/COMERCIAL_NAME', '')
+    diagnostico = patient.get('DIAG ING/INPAT', '')
+    saturacion_oxigeno = patient.get('SAT_02_ING/INPAT', 99)
+    temperatura = float(patient.get('TEMP_ING/INPAT', 37))
+    pcr = float(patient.get('RESULTADO/VAL_RESULT', 10.0))
+    
+    # Solo procesar si es COVID-19 positivo
+    if diagnostico == 'COVID19 - POSITIVO':
+        warning_agregado = False
+        
+        # Verificar si el farmaco_paciente es string
+        if isinstance(farmaco_paciente, str):
+            # Iterar sobre todos los evaluadores de medicamentos
+            for grupo_medicamentos, evaluador in EVALUADORES_MEDICAMENTOS.items():
+                if any(medicamento in farmaco_paciente.upper() 
+                    for medicamento in globals()[grupo_medicamentos]):
+                        warnings.append(evaluador(pcr, saturacion_oxigeno, temperatura))
+                        warning_agregado = True
+                        break
+        
+        # Si no se encontró ningún medicamento específico
+        if not warning_agregado:
+            warnings.append('No se han encontrado interacciones o alertas específicas para el tratamiento actual del paciente con COVID-19.')
+    
+    return warnings
+
+
+script_dir = os.getcwd()
+JSON_PATH_SDV = os.path.abspath(os.path.join(script_dir, '..', '..', 'data', 'synthetic', 'datos_sinteticos_sdv.json'))
+JSON_PATH_TVAE = os.path.abspath(os.path.join(script_dir, '..', '..', 'data', 'synthetic', 'datos_sinteticos_tvae.json'))
+JSON_PATH_CTGAN = os.path.abspath(os.path.join(script_dir, '..', '..', 'data', 'synthetic', 'datos_sinteticos_ctgan.json'))
+
+def procesar_archivo_json(nombre_archivo):
+    log_lines = []
+    timestamp = datetime.datetime.now().strftime("%Y-%m-%d %H:%M:%S")
+    log_lines.append(f"Reporte de validación - {timestamp}")
+    log_lines.append(f"Archivo: {nombre_archivo}")
+    log_lines.append("-" * 50)
+    
+    print(f"Procesando el archivo: {nombre_archivo}\n")
+    
+    # Función auxiliar para generar el log
+    def guardar_log():
+        # Extraer nombre base del archivo JSON (sin extensión ni ruta)
+        archivo_base = os.path.splitext(os.path.basename(nombre_archivo))[0]
+        
+        # Generar nombre de log único basado en el archivo JSON
+        base_name = f'log_clinical_rules_{archivo_base}.txt'
+        log_name = base_name
+        count = 1
+        
+        # Verificar en el directorio outputs
+        output_dir = os.path.abspath(os.path.join(script_dir, 'outputs'))
+        os.makedirs(output_dir, exist_ok=True)
+        
+        while os.path.exists(os.path.join(output_dir, log_name)):
+            log_name = f"log_clinical_rules_{archivo_base}_{count}.txt"
+            count += 1
+        
+        # Escribir el archivo log
+        log_path = os.path.join(output_dir, log_name)
+        with open(log_path, 'w', encoding='utf-8') as log_file:
+            for line in log_lines:
+                log_file.write(line + '\n')
+        
+        print(f"✅ Log guardado en '{log_path}'")
+        return log_path
+    
+    try:
+        with open(nombre_archivo, 'r', encoding='utf-8') as f:
+            for numero_linea, linea in enumerate(f, 1):
+                if not linea.strip():
+                    continue
+                try:
+                    datos_paciente = json.loads(linea)
+                    warnings = validate_patient_case(datos_paciente)
+                    if warnings:
+                        print(f"Alertas para la línea {numero_linea}:")
+                        log_lines.append(f"Línea {numero_linea} - ALERTAS:")
+                        for warning in warnings:
+                            print(f"  - {warning}")
+                            log_lines.append(f"  {warning}")
+                        log_lines.append("")
+                    else:
+                        log_lines.append(f"Línea {numero_linea}: Sin alertas")
+                except json.JSONDecodeError as e:
+                    error_msg = f"❌ Error al decodificar JSON en la línea {numero_linea}: {e}"
+                    print(error_msg)
+                    log_lines.append(error_msg)
+                print("-" * 20)
+
+        # Generar nombre de log único en la carpeta logs
+        logs_dir = os.path.join(os.getcwd(), 'logs')
+        os.makedirs(logs_dir, exist_ok=True)
+        base_name = 'log_clinical_rules.txt'
+        log_name = os.path.join(logs_dir, base_name)
+        count = 1
+        while os.path.exists(log_name):
+            log_name = os.path.join(logs_dir, f"log_clinical_rules_{count}.txt")
+            count += 1
+
+        with open(log_name, 'w', encoding='utf-8') as log_file:
+            for line in log_lines:
+                log_file.write(line + '\n')
+        
+        print(f"✅ Log guardado en '{log_name}'")
+
+    except FileNotFoundError:
+        error_msg = f"Error: El archivo '{nombre_archivo}' no fue encontrado."
+        print(error_msg)
+        log_lines.append(error_msg)
+        
+        # Generar nombre de log único para errores también en la carpeta logs
+        logs_dir = os.path.join(os.getcwd(), 'logs')
+        os.makedirs(logs_dir, exist_ok=True)
+        base_name = 'log_clinical_rules.txt'
+        log_name = os.path.join(logs_dir, base_name)
+        count = 1
+        while os.path.exists(log_name):
+            log_name = os.path.join(logs_dir, f"log_clinical_rules_{count}.txt")
+            count += 1
+        
+        with open(log_name, 'w', encoding='utf-8') as log_file:
+            for line in log_lines:
+                log_file.write(line + '\n')
+        
+        print(f"✅ Log de error guardado en '{log_name}'")
+
+
+procesar_archivo_json(JSON_PATH_SDV)
+procesar_archivo_json(JSON_PATH_TVAE)
+procesar_archivo_json(JSON_PATH_CTGAN)